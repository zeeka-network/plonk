--- conflicted
+++ resolved
@@ -125,12 +125,8 @@
         public_inputs_poly,
         zeta,
         (delta, epsilon),
-<<<<<<< HEAD
-        &f_eval_4n,
-=======
         &f_long_eval_4n,
         &f_short_eval_4n,
->>>>>>> 57614874
         &p_eval_4n,
         &t_eval_4n,
         &h_1_eval_4n,
@@ -179,12 +175,8 @@
     pi_poly: &Polynomial,
     zeta: &BlsScalar,
     (delta, epsilon): (&BlsScalar, &BlsScalar),
-<<<<<<< HEAD
-    f_eval_4n: &[BlsScalar],
-=======
     f_long_eval_4n: &[BlsScalar],
     f_short_eval_4n: &[BlsScalar],
->>>>>>> 57614874
     p_eval_4n: &[BlsScalar],
     t_eval_4n: &[BlsScalar],
     h_1_eval_4n: &[BlsScalar],
@@ -192,12 +184,6 @@
 ) -> Vec<BlsScalar> {
     let omega_inv = domain.group_gen_inv;
     let domain_4n = EvaluationDomain::new(4 * domain.size()).unwrap();
-<<<<<<< HEAD
-    let domain_4n_elements = domain_4n.elements().collect::<Vec<BlsScalar>>();
-    let public_eval_4n = domain_4n.coset_fft(pi_poly);
-    let l1_eval_4n = domain_4n.coset_fft(&compute_first_lagrange_poly_scaled(&domain_4n, BlsScalar::one()));
-    let ln_eval_4n = domain_4n.coset_fft(&compute_last_lagrange_poly_scaled(&domain_4n, BlsScalar::one()));
-=======
     let x_poly = Polynomial::from_coefficients_vec(vec![BlsScalar::zero(), BlsScalar::one()]);
     let x_coset_elements = domain_4n.coset_fft(&x_poly);
     let public_eval_4n = domain_4n.coset_fft(pi_poly);
@@ -210,7 +196,6 @@
         &domain,
         BlsScalar::one(),
     ));
->>>>>>> 57614874
 
     let t: Vec<_> = (0..domain_4n.size())
         .into_par_iter()
@@ -225,12 +210,8 @@
             let pi = &public_eval_4n[i];
             let p = &p_eval_4n[i];
             let p_next = &p_eval_4n[i + 4];
-<<<<<<< HEAD
-            let fi = &f_eval_4n[i];
-=======
             let f_long_i = &f_long_eval_4n[i];
             let f_short_i = &f_short_eval_4n[i];
->>>>>>> 57614874
             let ti = &t_eval_4n[i];
             let ti_next = &t_eval_4n[i + 4];
             let h1 = &h_1_eval_4n[i];
@@ -239,11 +220,7 @@
             let h2_next = &h_2_eval_4n[i + 4];
             let l1i = &l1_eval_4n[i];
             let lni = &ln_eval_4n[i];
-<<<<<<< HEAD
-            let xi = domain_4n_elements[i];
-=======
             let xi = &x_coset_elements[i];
->>>>>>> 57614874
 
             let a = prover_key.arithmetic.compute_quotient_i(i, wl, wr, wo, w4);
 
@@ -291,21 +268,14 @@
             let f = prover_key.lookup.compute_quotient_i(
                 i,
                 &xi,
-<<<<<<< HEAD
-=======
                 &omega_inv,
->>>>>>> 57614874
                 lookup_challenge,
                 &wl,
                 &wr,
                 &wo,
                 &w4,
-<<<<<<< HEAD
-                &fi,
-=======
                 &f_long_i,
                 &f_short_i,
->>>>>>> 57614874
                 &p,
                 &p_next,
                 &ti,
