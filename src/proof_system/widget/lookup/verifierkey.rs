--- conflicted
+++ resolved
@@ -29,17 +29,6 @@
         h_1_comm: G1Affine,
         h_2_comm: G1Affine,
         p_comm: G1Affine,
-<<<<<<< HEAD
-    ) {
-
-        let l_sep_sq = lookup_separation_challenge.square();
-        let l_sep_cu = lookup_separation_challenge * l_sep_sq;
-        let l_sep_4th = lookup_separation_challenge * l_sep_cu;
-        let l_sep_5th = lookup_separation_challenge * l_sep_4th;
-
-        // - f_eval * q_lookup * alpha_1
-        let a = -evaluations.f_eval * lookup_separation_challenge;
-=======
         omega_inv: &BlsScalar,
     ) {
         let l_sep_2 = lookup_separation_challenge.square();
@@ -49,26 +38,10 @@
 
         // - f_eval * q_lookup * alpha_1
         let a = -evaluations.f_long_eval * lookup_separation_challenge;
->>>>>>> 57614874
         scalars.push(a);
         points.push(self.q_lookup.0);
 
         // l_n(z) * alpha_1^4
-<<<<<<< HEAD
-        let b = { ln_eval * l_sep_4th };
-        scalars.push(b);
-        points.push(h_1_comm);
-
-        // - ((z - 1)*p_next_eval*(epsilon*(1 + delta) + h_1_eval + delta*h_1_next_eval)*alpha_1^3)*h_2
-        let c = {
-            let c_0 = BlsScalar::one() - z_challenge;
-
-            let c_1 = &evaluations.lookup_perm_eval;
-
-            let c_2 = epsilon*(BlsScalar::one() + delta) + &evaluations.h_1_eval + delta*&evaluations.h_1_next_eval;
-
-            c_0 * c_1 *c_2
-=======
         let b = { ln_eval * l_sep_4 };
         scalars.push(b);
         points.push(h_1_comm);
@@ -84,27 +57,10 @@
                 + delta * &evaluations.h_1_next_eval;
 
             c_0 * c_1 * c_2 * l_sep_3
->>>>>>> 57614874
         };
         scalars.push(c);
         points.push(h_2_comm);
 
-<<<<<<< HEAD
-
-        // (z - 1)(1 + delta)(e + f_eval)(epsilon(1 + delta) + t_eval + (delta * t_next_eval) * alpha_1^3 + l_1(z) * alpha^4 + l_n(z) * alpha_1^5)
-        let d = {
-            let d_0 = z_challenge - BlsScalar::one();
-
-            let d_1 = BlsScalar::one() + delta;
-
-            let d_2 = epsilon + evaluations.f_eval;
-
-            let d_3 = (epsilon * d_1 + t_eval + (delta * t_next_eval)) * l_sep_cu;
-
-            let d_4 = l1_eval * l_sep_sq;
-
-            let d_5 = ln_eval * l_sep_5th;
-=======
         // (z - omega_inv)(1 + delta)(e + f_eval)(epsilon(1 + delta) + t_eval + (delta * t_next_eval) * alpha_1^3 + l_1(z) * alpha_1^2 + l_n(z) * alpha_1^5)
         let d = {
             let d_0 = z_challenge - omega_inv;
@@ -118,16 +74,11 @@
             let d_4 = l1_eval * l_sep_2;
 
             let d_5 = ln_eval * l_sep_5;
->>>>>>> 57614874
 
             (d_0 * d_1 * d_2 * d_3) + d_4 + d_5
         };
 
         scalars.push(d);
         points.push(p_comm);
-<<<<<<< HEAD
-
-=======
->>>>>>> 57614874
     }
 }